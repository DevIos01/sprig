--- conflicted
+++ resolved
@@ -75,11 +75,9 @@
         32,
         32
       );
-<<<<<<< HEAD
 
       bounds = contextBoundingBox(params.sprite, 32, 32);
-=======
->>>>>>> feca109a
+
 
       this.spriteOffsetX = params.sprite.bounds.x;
       this.spriteOffsetY = params.sprite.bounds.y;
@@ -187,10 +185,8 @@
     this._draw(obj);
     ctx.restore();
 
-<<<<<<< HEAD
-=======
+
     ctx.strokeStyle = "grey";
->>>>>>> feca109a
     ctx.strokeRect(this.x, this.y, this.width, this.height);
   }
 
@@ -284,14 +280,12 @@
     this._heldKeys = new Set();
     this._pressedKeys = new Set();
 
-<<<<<<< HEAD
     const parent = canvas.parentNode;
     parent.querySelectorAll(".text-container > *").forEach((x) => x.remove());
     this.textContainer = parent.querySelector(".text-container");
-=======
+
     /* let's make sure we know how big all the sprites are before we do any game logic */
     dispatch('SIZE_UP_SPRITES')
->>>>>>> feca109a
 
     canvas.setAttribute("tabindex", "1");
 
