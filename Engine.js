const getLimits = (obj, [dx, dy] = [0, 0]) => {
  const [ox, oy] = [obj.width * obj.origin[0], obj.height * obj.origin[1]];
  const x = obj.x + dx - ox;
  const y = obj.y + dy - oy;
  const xMin = x;
  const xMax = x + obj.width;
  const yMin = y;
  const yMax = y + obj.height;
  const xCenter = (x + x + obj.width) / 2;
  const yCenter = (y + y + obj.height) / 2;

  return {
    min: [xMin, yMin],
    max: [yMin, yMax],
    center: [xCenter, yCenter],
    xMin,
    xMax,
    yMin,
    yMax,
    xCenter,
    yCenter,
    width: obj.width,
    height: obj.height,
  };
};

function overlap(obj0, obj1, movement = [0, 0]) {
  const obj0Lims = getLimits(obj0, movement);
  const obj1Lims = getLimits(obj1);

  const x_overlap = Math.max(
    -Infinity,
    Math.min(obj0Lims.xMax, obj1Lims.xMax) -
      Math.max(obj0Lims.xMin, obj1Lims.xMin)
  );
  const y_overlap = Math.max(
    -Infinity,
    Math.min(obj0Lims.yMax, obj1Lims.yMax) -
      Math.max(obj0Lims.yMin, obj1Lims.yMin)
  );

  return [x_overlap, y_overlap];
}

function haveCollided(obj0, obj1, buffer = 0) {
  let left, right, bottom, top;
  if (typeof buffer === "object") {
    left = buffer.left ?? 0;
    right = buffer.right ?? 0;
    bottom = buffer.bottom ?? 0;
    top = buffer.top ?? 0;
  } else {
    left = buffer;
    right = buffer;
    bottom = buffer;
    top = buffer;
  }

  return (
    obj0.x < obj1.x + obj1.width + left &&
    obj0.x + obj0.width + right > obj1.x &&
    obj0.y < obj1.y + obj1.height + top &&
    obj0.height + obj0.y + bottom > obj1.y
  );
}

class Object {
  constructor(params, engine) {
    this.engine = engine;
    this.tags = params.tags ?? [];

    let bounds = { x: 0, y: 0, maxX: 16, maxY: 16, width: 16, height: 16 };

    if (typeof params.sprite === "object") {
      const [w, h] = params.sprite.size;

      this.imageData = new ImageData(
        new Uint8ClampedArray(params.sprite.colors.flat()),
        w,
        h
      );

      this.spriteOffsetX = params.sprite.bounds.x;
      this.spriteOffsetY = params.sprite.bounds.y;
      this.unscaledWidth = this.width = params.sprite.bounds.width;
      this.unscaledHeight = this.height = params.sprite.bounds.height;

      this.sprite = document.createElement("canvas");
      this.sprite.width = this.width + 1;
      this.sprite.height = this.height + 1;
      this.sprite
        .getContext("2d")
        .putImageData(this.imageData, -this.spriteOffsetX, -this.spriteOffsetY);
    } else {
      this.sprite = null;
    }

    this.scale = params.scale ?? 1;
    this.rotate = params.rotate ?? 0;

    const origins = {
      "left top": [0, 0],
      "left center": [0, 0.5],
      "left bottom": [0, 1],
      "center top": [0.5, 0],
      "center center": [0.5, 0.5],
      center: [0.5, 0.5],
      "center bottom": [0.5, 1],
      "right top": [1, 0],
      "right center": [1, 0.5],
      "right bottom": [1, 1],
    };

<<<<<<< HEAD
    this.origin = typeof params.origin === "string" && params.origin in origins 
      ? origins[params.origin] 
      : Array.isArray(params.origin) ? params.origin 
      : [0, 0];

      
=======
    this.origin =
      typeof params.origin === "string" && params.origin in origins
        ? origins[params.origin]
        : Array.isArray(params.origin)
        ? params.origin
        : [0, 0];
>>>>>>> fa5be92b
    this._x = params.x ?? 0;
    this._y = params.y ?? 0;
    // this._x = (params.x ?? 0) - this.width * this.origin[0];
    // this._y = (params.y ?? 0) - this.height * this.origin[1];
    this._vx = params.vx ?? 0;
    this._vy = params.vy ?? 0;
    this._ax = params.ax ?? 0;
    this._ay = params.ay ?? 0;
    this.bounce = params.bounce ?? 0;
    // this.solidTo = params.solidTo ?? [];
    this.solid = params.solid ?? false;
    this.click = params.click ?? null;
    this._update = params.update ?? null;
    this._collides = params.collides ?? null;
    this.drawBounds = params.drawBounds ?? false;
    this.dx = 0;
    this.dy = 0;

    this.id = Math.random();
  }

  hasTag(tag) {
    return this.tags.includes(tag);
  }

  translate(dx, dy) {
    let canMoveInX = true;
    let canMoveInY = true;

    this.engine.objects.forEach((otherObj) => {
      const [ogx, ogy] = overlap(this, otherObj);
      const [x, y] = overlap(this, otherObj, [dx, dy]);

      if (otherObj.solid && this.solid) {
        if (x <= 0 || y <= 0) return;

        if (x > 0 && ogx <= 0) {
          canMoveInX = false;
          this._ax = 0;
          this._vx = -this.bounce * this._vx;
          this._x -= ogx < -1.5 ? ogx : 0;
        }

        if (y > 0 && ogy <= 0) {
          canMoveInY = false;
          this._ay = 0;
          this._vy = -this.bounce * this._vy;
          this._y -= ogy < -1.5 ? ogy : 0;
        }
      }

      if (x >= 0 && y >= 0 && this._collides !== null)
        this._collides(this, otherObj);
    });

    if (canMoveInX) this._x += dx;
    if (canMoveInY) this._y += dy;
  }

  set scale(factor) {
    this.width = this.unscaledWidth * factor;
    this.height = this.unscaledHeight * factor;
  }

  get rotate() {
    return (this._rotate / Math.PI) * 180;
  }
  set rotate(x) {
    this._rotate = (x / 180) * Math.PI;
  }

  draw(obj) {
    const { ctx } = obj.engine;
    ctx.save();
    const [ox, oy] = [
      this.width * this.origin[0],
      this.height * this.origin[1],
    ];
    ctx.translate(this._x, this._y);
    ctx.rotate(this._rotate);

    // draw sprite with sprite scale
    if (this.sprite !== null)
      ctx.drawImage(this.sprite, -ox, -oy, this.width, this.height);

    ctx.fillStyle = "red";
    ctx.fillRect(-2, -2, 4, 4);

    this._update(obj);
    ctx.restore();

    ctx.strokeStyle = "grey";
    ctx.strokeRect(this.x - ox, this.y - oy, this.width, this.height);
  }

  set x(val) {
    this.translate(val - this._x, 0);
  }
  set y(val) {
    this.translate(0, val - this._y);
  }
  set vx(val) {
    this._vx = val;
  }
  set vy(val) {
    this._vy = val;
  }
  set ax(val) {
    this._ax = val;
  }
  set ay(val) {
    this._ay = val;
  }

  get x() {
    return this._x;
  }
  get y() {
    return this._y;
  }
  get vx() {
    return this._vx;
  }
  get vy() {
    return this._vy;
  }
  get ax() {
    return this._ax;
  }
  get ay() {
    return this._ay;
  }
}

class Text {
  constructor(str, x, y, ops, container) {

    this._text = str;
    this.x = x;
    this.y = y;

    const color = ops.color ?? "black";
    const size = ops.size ?? 12;
    const font = ops.font ?? "Times New Roman";
    const rotate = ops.rotate ?? 0;
    const scale = ops.scale ?? 1;

    const span = document.createElement("span");
    span.style = `
      position: absolute;
      left: ${x}px;
      top: ${y}px;
      color: ${color};
      font-family: ${font};
      font-size: ${size}px;
      transform: rotate(${rotate}deg) scale(${scale});
    `;
    span.innerText = str;

    this.el = span;

    container.append(span);
  }

  set text(val) {
    this._text = val;
    this.el.innerText = this._text;

    return this;
  }
}

class Engine {
  constructor(canvas, width, height) {
    this.canvas = canvas;
    canvas.width = width;
    canvas.height = height;
    this.ctx = canvas.getContext("2d");
    this.ctx.webkitImageSmoothingEnabled = false;
    this.ctx.mozImageSmoothingEnabled = false;
    this.ctx.imageSmoothingEnabled = false;
    this.objects = [];
    this.drawing = false;
    this.step = 0;

    this._width = width;
    this._height = height;
    this._mouseX = 0;
    this._mouseY = 0;

    this._onDraw = [];

    this._heldKeys = new Set();
    this._pressedKeys = new Set();

    const parent = canvas.parentNode;
    parent.querySelectorAll(".text-container > *").forEach((x) => x.remove());
    this.textContainer = parent.querySelector(".text-container");

    /* let's make sure we know how big all the sprites are before we do any game logic */
    dispatch("SIZE_UP_SPRITES");

    canvas.setAttribute("tabindex", "1");

    canvas.addEventListener("keydown", (e) => {
      const key = e.key;

      if (this._heldKeys.has(key)) return;

      this._heldKeys.add(key);
      this._pressedKeys.add(key);

      e.preventDefault();
    });

    canvas.addEventListener("keyup", (e) => {
      const key = e.key;
      this._heldKeys.delete(key);
      this._pressedKeys.delete(key);

      e.preventDefault();
    });

    canvas.addEventListener("mousemove", (e) => {
      this._mouseX = e.clientX;
      this._mouseY = e.clientY;
    });

    // canvas.addEventListener("click", e => {
    //   console.log(e.clientX, e.clientY);
    // })
  }

  get width() {
    return this._width;
  }
  get height() {
    return this._height;
  }
  get mouseX() {
    return this._mouseX;
  } // not doced
  get mouseY() {
    return this._mouseY;
  } // not doced

  add(params) {
    const newObj = new Object(params, this);
    this.objects.push(newObj);

    return newObj;
  }

  get(tag) {
    // not doced
    return this.objects.filter((x) => x.tags.includes(tag));
  }

  remove(query) {
    if (typeof query === "object")
      this.objects = this.objects.filter((x) => x.id !== query.id);
    else if (typeof query === "string")
      this.objects = this.objects.filter((x) => !x.tags.includes(query));
  }

  start() {
    const draw = () => {
      this.ctx.fillStyle = "white";
      this.ctx.fillRect(0, 0, this.width, this.height);

      this.objects.forEach((obj) => {
        let ogX = obj.x;
        let ogY = obj.y;

        if (obj.draw !== null) obj.draw(obj);

        obj.vx += obj.ax;
        obj.vy += obj.ay;
        obj.translate(obj.vx, obj.vy);

        obj.dx = ogX - obj.x;
        obj.dy = ogY - obj.y;
      });

      [...this._pressedKeys].forEach((key) => {
        this._pressedKeys.delete(key);
      });

      this.step += 1;

      if (this.drawing) window.requestAnimationFrame(draw);
    };

    // setInterval(draw, 1000/10)

    this.drawing = true;
    draw();
  }

  end() {
    this.drawing = false;
  }

  addText(str, x, y, ops = {}) {
    return new Text(str, x, y, ops, this.textContainer);
  }

  heldKey(key) {
    return this._heldKeys.has(key);
  }

  pressedKey(key) {
    return this._pressedKeys.has(key);
  }
}

export { Engine };

// should I add concept of ground and gravity
// should it just be solid and not with layers
// platforms should be able to carry you
// can you push things around

// removed acceleration
// elastic collisions
// layers/selective contact

// add dt to engine
// add dx dy to objs<|MERGE_RESOLUTION|>--- conflicted
+++ resolved
@@ -111,21 +111,13 @@
       "right bottom": [1, 1],
     };
 
-<<<<<<< HEAD
-    this.origin = typeof params.origin === "string" && params.origin in origins 
-      ? origins[params.origin] 
-      : Array.isArray(params.origin) ? params.origin 
-      : [0, 0];
-
-      
-=======
     this.origin =
       typeof params.origin === "string" && params.origin in origins
         ? origins[params.origin]
         : Array.isArray(params.origin)
         ? params.origin
         : [0, 0];
->>>>>>> fa5be92b
+
     this._x = params.x ?? 0;
     this._y = params.y ?? 0;
     // this._x = (params.x ?? 0) - this.width * this.origin[0];
