const getLimits = (obj, [dx, dy] = [0, 0]) => {
  const [ox, oy] = [obj.width * obj.origin[0], obj.height * obj.origin[1]];
  const x = obj.x + dx - ox;
  const y = obj.y + dy - oy;
  const xMin = x;
  const xMax = x + obj.width;
  const yMin = y;
  const yMax = y + obj.height;
  const xCenter = (x + x + obj.width) / 2;
  const yCenter = (y + y + obj.height) / 2;

  return {
    min: [xMin, yMin],
    max: [yMin, yMax],
    center: [xCenter, yCenter],
    xMin,
    xMax,
    yMin,
    yMax,
    xCenter,
    yCenter,
    width: obj.width,
    height: obj.height,
  };
};

function overlap(obj0, obj1, movement = [0, 0]) {
  const obj0Lims = getLimits(obj0, movement);
  const obj1Lims = getLimits(obj1);

  const x_overlap = Math.max(
    -Infinity,
    Math.min(obj0Lims.xMax, obj1Lims.xMax) -
      Math.max(obj0Lims.xMin, obj1Lims.xMin)
  );
  const y_overlap = Math.max(
    -Infinity,
    Math.min(obj0Lims.yMax, obj1Lims.yMax) -
      Math.max(obj0Lims.yMin, obj1Lims.yMin)
  );

  return [x_overlap, y_overlap];
}

function haveCollided(obj0, obj1, buffer = 0) {
  let left, right, bottom, top;
  if (typeof buffer === "object") {
    left = buffer.left ?? 0;
    right = buffer.right ?? 0;
    bottom = buffer.bottom ?? 0;
    top = buffer.top ?? 0;
  } else {
    left = buffer;
    right = buffer;
    bottom = buffer;
    top = buffer;
  }

  return (
    obj0.x < obj1.x + obj1.width + left &&
    obj0.x + obj0.width + right > obj1.x &&
    obj0.y < obj1.y + obj1.height + top &&
    obj0.height + obj0.y + bottom > obj1.y
  );
}

class Object {
  constructor(params, engine) {
    this.engine = engine;
    this.tags = params.tags ?? [];

    let bounds = { x: 0, y: 0, maxX: 16, maxY: 16, width: 16, height: 16 };

    if (typeof params.sprite === "object") {
      const [w, h] = params.sprite.size;

      this.imageData = new ImageData(
        new Uint8ClampedArray(params.sprite.colors.flat()),
        w,
        h
      );

      this.spriteOffsetX = params.sprite.bounds.x;
      this.spriteOffsetY = params.sprite.bounds.y;
      this.unscaledWidth = this.width = params.sprite.bounds.width;
      this.unscaledHeight = this.height = params.sprite.bounds.height;

      this.sprite = document.createElement("canvas");
      this.sprite.width = this.width + 1;
      this.sprite.height = this.height + 1;
      this.sprite
        .getContext("2d")
        .putImageData(this.imageData, -this.spriteOffsetX, -this.spriteOffsetY);
    } else {
      this.sprite = null;
    }

    this.scale = params.scale ?? 1;
    this.rotate = params.rotate ?? 0;

    const origins = {
      "left top": [0, 0],
      "left center": [0, 0.5],
      "left bottom": [0, 1],
      "center top": [0.5, 0],
      "center center": [0.5, 0.5],
      center: [0.5, 0.5],
      "center bottom": [0.5, 1],
      "right top": [1, 0],
      "right center": [1, 0.5],
      "right bottom": [1, 1],
    };

    this.origin =
      typeof params.origin === "string" && params.origin in origins
        ? origins[params.origin]
        : Array.isArray(params.origin)
        ? params.origin
        : [0, 0];

    this._x = params.x ?? 0;
    this._y = params.y ?? 0;
    // this._x = (params.x ?? 0) - this.width * this.origin[0];
    // this._y = (params.y ?? 0) - this.height * this.origin[1];
    this._vx = params.vx ?? 0;
    this._vy = params.vy ?? 0;
    this._ax = params.ax ?? 0;
    this._ay = params.ay ?? 0;
    this.bounce = params.bounce ?? 0;
    // this.solidTo = params.solidTo ?? [];
    this.solid = params.solid ?? false;
    this.click = params.click ?? null;
    this._update = params.update ?? null;
    this._collides = params.collides ?? null;
    this.drawBounds = params.drawBounds ?? false;
    this.dx = 0;
    this.dy = 0;

    this.id = Math.random();
  }

  hasTag(tag) {
    return this.tags.includes(tag);
  }

  translate(dx, dy) {
    let canMoveInX = true;
    let canMoveInY = true;

    this.engine.objects.forEach((otherObj) => {
      const [ogx, ogy] = overlap(this, otherObj);
      const [x, y] = overlap(this, otherObj, [dx, dy]);

      if (otherObj.solid && this.solid) {
        if (x <= 0 || y <= 0) return;

        if (x > 0 && ogx <= 0) {
          canMoveInX = false;
          this._ax = 0;
          this._vx = -this.bounce * this._vx;
          this._x -= ogx < -1.5 ? ogx : 0;
        }

        if (y > 0 && ogy <= 0) {
          canMoveInY = false;
          this._ay = 0;
          this._vy = -this.bounce * this._vy;
          this._y -= ogy < -1.5 ? ogy : 0;
        }
      }

      if (x >= 0 && y >= 0 && this._collides !== null)
        this._collides(this, otherObj);
    });

    if (canMoveInX) this._x += dx;
    if (canMoveInY) this._y += dy;
  }

  set scale(factor) {
    this.width = this.unscaledWidth * factor;
    this.height = this.unscaledHeight * factor;
  }

  get rotate() {
    return (this._rotate / Math.PI) * 180;
  }
  set rotate(x) {
    this._rotate = (x / 180) * Math.PI;
  }

  draw(obj) {
    const { ctx } = obj.engine;
    ctx.save();
    const [ox, oy] = [
      this.width * this.origin[0],
      this.height * this.origin[1],
    ];
<<<<<<< HEAD
    ctx.translate(this._x, this._y);
=======
    ctx.translate(this._x + ox, this._y + oy);
>>>>>>> b889e711
    ctx.rotate(this._rotate);

    // draw sprite with sprite scale
    if (this.sprite !== null)
      ctx.drawImage(this.sprite, -ox, -oy, this.width, this.height);

<<<<<<< HEAD
    ctx.fillStyle = "red";
    ctx.fillRect(-2, -2, 4, 4);
=======
    if (Engine.show.origin) {
      ctx.fillStyle = "red";
      ctx.fillRect(-2, -2, 4, 4);
    }
>>>>>>> b889e711

    this._update(obj);
    ctx.restore();

<<<<<<< HEAD
    ctx.strokeStyle = "grey";
    ctx.strokeRect(this.x - ox, this.y - oy, this.width, this.height);
=======
    if (Engine.show.hitbox) {
      ctx.strokeStyle = "grey";
      ctx.strokeRect(this.x, this.y, this.width, this.height);
    }
>>>>>>> b889e711
  }

  set x(val) {
    this.translate(val - this._x, 0);
  }
  set y(val) {
    this.translate(0, val - this._y);
  }
  set vx(val) {
    this._vx = val;
  }
  set vy(val) {
    this._vy = val;
  }
  set ax(val) {
    this._ax = val;
  }
  set ay(val) {
    this._ay = val;
  }

  get x() {
    return this._x;
  }
  get y() {
    return this._y;
  }
  get vx() {
    return this._vx;
  }
  get vy() {
    return this._vy;
  }
  get ax() {
    return this._ax;
  }
  get ay() {
    return this._ay;
  }
}

class Text {
  constructor(str, x, y, ops, container) {
    this._text = str;
    this.x = x;
    this.y = y;

    const color = ops.color ?? "black";
    const size = ops.size ?? 12;
    const font = ops.font ?? "Times New Roman";
    const rotate = ops.rotate ?? 0;
    const scale = ops.scale ?? 1;

    const span = document.createElement("span");
    span.style = `
      position: absolute;
      left: ${x}px;
      top: ${y}px;
      color: ${color};
      font-family: ${font};
      font-size: ${size}px;
      transform: rotate(${rotate}deg) scale(${scale});
    `;
    span.innerText = str;

    this.el = span;

    container.append(span);
  }

  set text(val) {
    this._text = val;
    this.el.innerText = this._text;

    return this;
  }
}

class Engine {
  constructor(canvas, width, height) {
    this.canvas = canvas;
    canvas.width = width;
    canvas.height = height;
    this.ctx = canvas.getContext("2d");
    this.ctx.webkitImageSmoothingEnabled = false;
    this.ctx.mozImageSmoothingEnabled = false;
    this.ctx.imageSmoothingEnabled = false;
    this.objects = [];
    this.drawing = false;
    this.step = 0;

    this._width = width;
    this._height = height;
    this._mouseX = 0;
    this._mouseY = 0;

    this._onDraw = [];

    this._heldKeys = new Set();
    this._pressedKeys = new Set();

    const parent = canvas.parentNode;
    parent.querySelectorAll(".text-container > *").forEach((x) => x.remove());
    this.textContainer = parent.querySelector(".text-container");

    /* let's make sure we know how big all the sprites are before we do any game logic */
    dispatch("SIZE_UP_SPRITES");

    canvas.setAttribute("tabindex", "1");

    canvas.addEventListener("keydown", (e) => {
      const key = e.key;

      if (this._heldKeys.has(key)) return;

      this._heldKeys.add(key);
      this._pressedKeys.add(key);

      e.preventDefault();
    });

    canvas.addEventListener("keyup", (e) => {
      const key = e.key;
      this._heldKeys.delete(key);
      this._pressedKeys.delete(key);

      e.preventDefault();
    });

    canvas.addEventListener("mousemove", (e) => {
      this._mouseX = e.clientX;
      this._mouseY = e.clientY;
    });

    // canvas.addEventListener("click", e => {
    //   console.log(e.clientX, e.clientY);
    // })
  }

  get width() {
    return this._width;
  }
  get height() {
    return this._height;
  }
  get mouseX() {
    return this._mouseX;
  } // not doced
  get mouseY() {
    return this._mouseY;
  } // not doced

  add(params) {
    const newObj = new Object(params, this);
    this.objects.push(newObj);

    return newObj;
  }

  get(tag) {
    // not doced
    return this.objects.filter((x) => x.tags.includes(tag));
  }

  remove(query) {
    if (typeof query === "object")
      this.objects = this.objects.filter((x) => x.id !== query.id);
    else if (typeof query === "string")
      this.objects = this.objects.filter((x) => !x.tags.includes(query));
  }

  start() {
    const draw = () => {
      this.ctx.fillStyle = "white";
      this.ctx.fillRect(0, 0, this.width, this.height);

      this.objects.forEach((obj) => {
        let ogX = obj.x;
        let ogY = obj.y;

        if (obj.draw !== null) obj.draw(obj);

        obj.vx += obj.ax;
        obj.vy += obj.ay;
        obj.translate(obj.vx, obj.vy);

        obj.dx = ogX - obj.x;
        obj.dy = ogY - obj.y;
      });

      [...this._pressedKeys].forEach((key) => {
        this._pressedKeys.delete(key);
      });

      this.step += 1;

      if (this.drawing) window.requestAnimationFrame(draw);
    };

    // setInterval(draw, 1000/10)

    this.drawing = true;
    draw();
  }

  end() {
    this.drawing = false;
  }

  addText(str, x, y, ops = {}) {
    return new Text(str, x, y, ops, this.textContainer);
  }

  heldKey(key) {
    return this._heldKeys.has(key);
  }

  pressedKey(key) {
    return this._pressedKeys.has(key);
  }
}

export { Engine };

// should I add concept of ground and gravity
// should it just be solid and not with layers
// platforms should be able to carry you
// can you push things around

// removed acceleration
// elastic collisions
// layers/selective contact

// add dt to engine
// add dx dy to objs<|MERGE_RESOLUTION|>--- conflicted
+++ resolved
@@ -118,10 +118,10 @@
         ? params.origin
         : [0, 0];
 
-    this._x = params.x ?? 0;
-    this._y = params.y ?? 0;
-    // this._x = (params.x ?? 0) - this.width * this.origin[0];
-    // this._y = (params.y ?? 0) - this.height * this.origin[1];
+    // this._x = params.x ?? 0;
+    // this._y = params.y ?? 0;
+    this._x = (params.x ?? 0) - this.width * this.origin[0];
+    this._y = (params.y ?? 0) - this.height * this.origin[1];
     this._vx = params.vx ?? 0;
     this._vy = params.vy ?? 0;
     this._ax = params.ax ?? 0;
@@ -196,39 +196,25 @@
       this.width * this.origin[0],
       this.height * this.origin[1],
     ];
-<<<<<<< HEAD
-    ctx.translate(this._x, this._y);
-=======
     ctx.translate(this._x + ox, this._y + oy);
->>>>>>> b889e711
     ctx.rotate(this._rotate);
 
     // draw sprite with sprite scale
     if (this.sprite !== null)
       ctx.drawImage(this.sprite, -ox, -oy, this.width, this.height);
 
-<<<<<<< HEAD
-    ctx.fillStyle = "red";
-    ctx.fillRect(-2, -2, 4, 4);
-=======
     if (Engine.show.origin) {
       ctx.fillStyle = "red";
       ctx.fillRect(-2, -2, 4, 4);
     }
->>>>>>> b889e711
 
     this._update(obj);
     ctx.restore();
 
-<<<<<<< HEAD
-    ctx.strokeStyle = "grey";
-    ctx.strokeRect(this.x - ox, this.y - oy, this.width, this.height);
-=======
     if (Engine.show.hitbox) {
       ctx.strokeStyle = "grey";
       ctx.strokeRect(this.x, this.y, this.width, this.height);
     }
->>>>>>> b889e711
   }
 
   set x(val) {
