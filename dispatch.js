--- conflicted
+++ resolved
@@ -20,7 +20,6 @@
 
 
 const STATE = {
-<<<<<<< HEAD
 	codemirror: undefined,
 	url: undefined,
 	shareType: "airtable",
@@ -38,158 +37,10 @@
 		text: "",
 		link: "",
 	}
-=======
-  codemirror: undefined,
-  url: undefined,
-  shareType: "airtable",
-  examples: [],
-  error: false,
-  logs: [],
-  name: "name-here",
-  pixelEditor: undefined,
-  sprites: {},
-  selected_sprite: "",
-  lastSaved: {
-    name: "",
-    text: "",
-    link: "",
-  }
->>>>>>> adf118ad
 };
 
 
 const ACTIONS = {
-<<<<<<< HEAD
-	INIT(args, state) {
-		init(state);
-	},
-	RUN(args, state) {
-		const string = state.codemirror.view.state.doc.toString();
-
-		const hasImport = /import\s/.test(string);
-		if (hasImport) {
-			// how to inject included into this scope?
-			const blob = URL.createObjectURL(new Blob([string], {type: 'text/javascript'}));
-			import(blob).then(res => {
-				// console.log(imported);
-				// TODO: these are accumulating how can I clear them out?
-				URL.revokeObjectURL(blob);
-			});
-		} else {
-			const included = { html, render, svg, Engine, ...state.sprites }; // these only work if no other imports
-			// try { 
-				(new Function(...Object.keys(included), string))(...Object.values(included));
-			// } catch(e) { console.error(e) } 
-		}
-
-	},
-	SHARE_TYPE({ type }, state) {
-		state.shareType = type;
-		dispatch("RENDER");
-	},
-	SHARE({type}, state) {
-		const string = state.codemirror.view.state.doc.toString();
-
-		if (state.shareType === "binary-url" && type === "link") {
-			const encoded = lzutf8.compress(string, { outputEncoding: "StorageBinaryString" });
-			const address = `${window.location.origin}${window.location.pathname}?code=${encoded}`;
-	    copy(address);
-	    showShared();
-		}
-
-		if (state.shareType === "airtable" && type === "link") {
-			if (state.lastSaved.name === state.name && state.lastSaved.text === string) {
-				copy(state.lastSaved.link);
-  			showShared();
-				return;
-			}
-
-			const url = 'https://airbridge.hackclub.com/v0.2/Saved%20Projects/Live%20Editor%20Projects/?authKey=reczbhVzrrkChMMiN1635964782lucs2mn97s';
-			(async () => {
-  			const res = await fetch(url, {
-			    method: "POST",
-			    headers: {'Content-Type': 'application/json'},
-			    body: JSON.stringify({
-			      "Content": string,
-			      "Name": state.name,
-			    })
-			  }).then(r => r.json())
-
-  			copy(res.fields["Link"]);
-  			showShared();
-  			state.lastSaved.name = state.name;
-  			state.lastSaved.text = string;
-  			state.lastSaved.link = res.fields["Link"];
-			})()
-		}
-
-		if (type === "file") {
-			downloadText(`${state.name}.json`, JSON.stringify({
-				sprites: state.sprites,
-				prog: string
-			}));
-		}	
-
-	},
-	UPLOAD({ saved }, state) {
-		const newProg = saved.prog;
-		const currentProg = state.codemirror.view.state.doc.toString();
-
-		state.codemirror.view.dispatch({
-			changes: { from: 0, to: currentProg.length, insert: newProg }
-		});
-
-		state.sprites = saved.sprites;
-
-		dispatch("RENDER");
-		dispatch("RUN");
-	},
-	LOAD_EXAMPLE({ content }, state) {
-		const string = state.codemirror.view.state.doc.toString();
-		state.codemirror.view.dispatch({
-			changes: { from: 0, to: string.length, insert: content }
-		});
-		dispatch("RUN");
-	},
-	CANVAS_MOUSE_MOVE({ content: { mouseX, mouseY } }, state) {
-		state.mouseX = mouseX;
-		state.mouseY = mouseY;
-		dispatch("RENDER");
-	},
-	CREATE_SPRITE(args, state) {
-		function randString(length) {
-	    var randomChars = 'abcdefghijklmnopqrstuvwxyz';
-	    var result = '';
-	    for ( var i = 0; i < length; i++ ) {
-	        result += randomChars.charAt(Math.floor(Math.random() * randomChars.length));
-	    }
-	    return result;
-		}
-
-		const grid = state.pixelEditor.createEmptyGrid();
-		const name = "sprite_" + randString(3);
-		state.sprites[name] = grid;
-		state.pixelEditor.setGridColors(grid);
-		state.selected_sprite = name;
-		dispatch("RENDER");
-	},
-	SELECT_SPRITE({ name }, state) {
-		const grid = state.sprites[name];
-		state.selected_sprite = name;
-		state.pixelEditor.setGridColors(grid);
-		dispatch("RENDER");
-	},
-	DELETE_SPRITE({ name }, state) { // TODO
-		delete state.sprites[name];
-		if (state.selected_sprite === name) state.selected_sprite = "";
-		dispatch("RENDER");
-		dispatch("RUN");
-	},
-	RENDER() {
-		console.log("rendered");
-		render(document.getElementById("root"), view(STATE));
-	}
-=======
   INIT(args, state) {
     init(state);
   },
@@ -261,6 +112,11 @@
     } 
 
   },
+  CANVAS_MOUSE_MOVE({ content: { mouseX, mouseY } }, state) {
+    state.mouseX = mouseX;
+    state.mouseY = mouseY;
+    dispatch("RENDER");
+  },
   UPLOAD({ saved }, state) {
     const newProg = saved.prog;
     const currentProg = state.codemirror.view.state.doc.toString();
@@ -327,7 +183,6 @@
     console.log("rendered");
     render(document.getElementById("root"), view(STATE));
   }
->>>>>>> adf118ad
 }
 
 export function dispatch(action, args = {}) {
