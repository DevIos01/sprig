import { html, render, svg } from "./uhtml.js";
import { view } from "./view.js";
import { init } from "./init.js";
import { save } from "./save.js";
import { Engine } from "./Engine.js";
import { size_up_sprites } from "./size_up_sprites.js";
import { latestEngineVersion } from "./github.js";
import { createPixelEditor } from "./pixel-editor/pixel-editor.js";
import { createSequencer } from "./sequencer/sequencer.js";
import { playTune, loopTune } from "./tunePlayers.js";
import { createEval } from "./evalGameScript.js";
import uiSounds from "./assets/ui-sounds.js";
import notification from "./utils/notification.js";
import validate from "./utils/validate.js";
<<<<<<< HEAD
import favicon from "./utils/favicon.js";
=======
import title from "./utils/title.js";
>>>>>>> 23a934e8

const STATE = {
  codemirror: undefined,
  show: { origin: false, hitbox: false },
  error: false,
  logs: [],
  dispatchLogs: [], // Logs for dispatch functions called
  assetEditor: undefined, // type :: pixelEditor | sequencer which have different interfaces
  assets: [],
  mouseX: 0,
  mouseY: 0,
  version: "0.2.0",
  previousID: null, // TODO: start setting this correctly on cartridge load
  selected_asset: -1,
  name: "game-name-here",
  saveLinkStatus: "ready",
  saveFileStatus: "ready",
  runStatus: "loading",
  bugReportStatus: "ready",
  lastSaved: {
    name: "",
    text: "",
    link: "",
  },
};

const evalGameScript = createEval();

const ACTIONS = {
  INIT(args, state) {
    init(state);
  },
  RUN(args, state) {
    const string = state.codemirror.view.state.doc.toString();

    const sprites = state.assets
      .filter((a) => a.type === "sprite")
      .map((a) => a.data);

    size_up_sprites(sprites);

    state.logs = [];
    state.error = false;

    // document.querySelector("iframe").contentWindow.postMessage({
    //   prog: string,
    //   assets: state.assets,
    //   show: state.show
    // }, '*');

    // const { error, success } = validate(string); // Re-add esprima pre-run validation

    // if (!success) {
    //   state.logs = [
    //     ...state.logs,
    //     error.message == undefined // Just in case something weird happens, encourage the user to submit a bug report if it does
    //       ? `Game Lab encountered an unexpected error. If you're seeing this, please submit a bug report by clicking the bug button at the top.\n    at code.js`
    //       : `${error.message}\n    at code.js:${error.line}:${error.col}`,
    //   ];
    //   state.error = true;
    //   dispatch("RENDER");
    //   return;
    // }

    const gameCanvas = document.querySelector(".game-canvas");
    const err = evalGameScript({
      assets: state.assets,
      prog: string,
      show: state.show,
      gameCanvas,
    });
    if (err) {
      dispatch("LOG_ERROR", { err });
      dispatch("FAVICON", 'red.png')
    } else {
      dispatch("FAVICON", 'yellow.png')
    }
    document.querySelector(".game-canvas").focus(); // TODO: can we focus in iframe

    dispatch("RENDER");
  },
  LOG_ERROR({ err }, state) {
    state.error = true;
    let split = err.stack.split("\n").slice(0, 2);
    function filterInts(str) {
      return str
        .split("")
        .filter((char) => char == +char)
        .join("");
    }
    function checkLine(line) {
      let colonSplit = line.split(":");
      if (!(colonSplit.length >= 3)) return false;
      if (isNaN(+filterInts(colonSplit[colonSplit.length - 1]))) return false;
      if (isNaN(+filterInts(colonSplit[colonSplit.length - 2]))) return false;
      return true;
    }
    let lineNumber = err.stack.includes(err.message) ? 1 : 0;

    if (checkLine(split[lineNumber])) {
      let trace =
        split[lineNumber].split(":")[split[lineNumber].split(":").length - 2] +
        ":" +
        split[lineNumber].split(":")[split[lineNumber].split(":").length - 1];
      let [line, col] = trace.split(":");
      const str = `${
        err.stack.includes(err.message)
          ? split[0]
          : (err.name ? err.name : "RuntimeError") + ": " + err.message
      }\n    at code.js:${+filterInts(line) - 2}:${+filterInts(col)}`;
      state.logs.push(str);
    } else {
      state.logs.push(
        (err.stack.includes(err.message)
          ? (err.name ? err.name : "RuntimeError") + "\n    at code.js"
          : (err.name ? err.name : "RuntimeError") +
            ": " +
            err.message +
            "\n    at code.js") +
          "\n\nGame Lab was unable to determine where your error is located. Please submit a bug report if you think this issue was caused by Game Lab."
      ); // Safari sadly doesn't show you a stack trace inside evals
    } // Best(?) combination of checking if certain error properties exist
    dispatch("RENDER");
  },
<<<<<<< HEAD
  SOUND(arg = null, state) {
=======
  SET_TITLE(arg, state) {
    if (typeof arg == "string") {
      title(arg);
    } else {
      title();
    }
  },
  SOUND(arg, state) {
>>>>>>> 23a934e8
    uiSounds[arg]();
  },
  FAVICON(arg = null, state) {
    if (typeof arg === 'string') {
      favicon(arg)
    } else {
      favicon()
    }
  },
  REPORT_BUG: async (args, state) => {
    state.bugReportStatus = "loading";
    notification({
      message: "Generating a bug report... (1/3)",
    });
    const report = {};
    report["Engine Version"] = state.engineVersion;
    await dispatch("SAVE", { type: "link", copyUrl: false });
    report["Project Link"] = state.lastSaved.link;
    notification({
      message: "Generating a bug report... (2/3)",
    });
    function truncate(string, length, ending) {
      return string.length > length
        ? string.substring(0, length - ending.length) + ending
        : string;
    }
    report["IP Address"] = await fetch("https://ifconfig.me/ip").then(
      (response) => response.text()
    );
    report["Dispatch Event Log"] = state.dispatchLogs
      .slice(0, 50)
      .map((entry) => truncate(JSON.stringify(entry, null, 4), 1999, "..."))
      .join("\n\n");
    report["Error Log"] = state.logs
      .slice(0, 50)
      .map((entry) =>
        truncate(entry.stack || JSON.stringify(entry, null, 4), 1999, "...")
      )
      .join("\n\n");
    report["User Agent"] = await fetch("https://ifconfig.me/ua").then(
      (response) => response.text()
    );
    report["State"] = truncate(
      JSON.stringify(
        {
          url: state.url,
          show: state.show,
          examples: state.examples,
          error: state.error,
          mouseX: state.mouseX,
          mouseY: state.mouseY,
          engineVersion: state.engineVersion,
          previousID: state.previousID,
          selected_asset: state.selected_asset,
          name: state.name,
          lastSaved: state.lastSaved,
        },
        null,
        4
      ),
      99900,
      "..."
    );
    notification({
      message: "Generating a bug report... (3/3)",
    });
    const url = new URL("https://airtable.com/shrpcDFA5f9wEOSIm");
    for (const key in report) {
      url.searchParams.append(`prefill_${key}`, report[key]);
    }
    window.open(url, "_blank");
    state.bugReportStatus = "ready";
    dispatch("RENDER");
  },
  GET_SAVE_STATE(args, state) {
    const prog = state.codemirror.view.state.doc.toString();
    return JSON.stringify({
      prog,
      assets: state.assets,
      name: state.name,
      previousID: state.previousID,
      version: state.version,
    });
  },
  SAVE: async ({ type, copyUrl }, state) => {
    await save(type, state, copyUrl);
  },
  CANVAS_MOUSE_MOVE({ content: { mouseX, mouseY } }, state) {
    state.mouseX = mouseX;
    state.mouseY = mouseY;
    dispatch("RENDER");
  },
  LOAD_CARTRIDGE: async ({ saved }, state) => {
    dispatch("SET_TITLE", "loading...");
    const newProg = saved.prog;
    const currentProg = state.codemirror.view.state.doc.toString();

    state.codemirror.view.dispatch({
      changes: { from: 0, to: currentProg.length, insert: newProg },
    });

    state.assets = saved.assets || [];
    state.name = saved.name;
    state.previousID = saved.previousID || null;

    if (state.version !== saved.version) {
      notification({
        message: `Version mismatch.<br>
                  Editor is version: ${state.version}<br>
                  File uses version: ${saved.version}<br>
                  ${
                    saved.version
                      ? `Old editor is available <a target="_blank" href="https://gamelab-versions.hackclub.dev/${saved.version}/index.html">here</a>.`
                      : ""
                  }`,
        timeout: 5000,
      });
    }

    const el = document.querySelector(".asset-editor");
    render(el, html``);
    if (state.assetEditor && state.assetEditor.end) state.assetEditor.end();
    state.selected_asset = -1;

    state.runStatus = "ready";
    dispatch("SET_TITLE", state.name);
    dispatch("RENDER");
    // dispatch("RUN");
  },
  CREATE_ASSET({ assetType }, state) {
    // need to clear asset editor
    const el = document.querySelector(".asset-editor");
    render(el, html``);

    if (state.assetEditor && state.assetEditor.end) state.assetEditor.end();

    function randString(length) {
      var randomChars = "abcdefghijklmnopqrstuvwxyz";
      var result = "";
      for (var i = 0; i < length; i++) {
        result += randomChars.charAt(
          Math.floor(Math.random() * randomChars.length)
        );
      }
      return result;
    }

    if (assetType === "sprite") {
      state.assetEditor = createPixelEditor(
        document.querySelector(".asset-editor")
      );
      const grid = state.assetEditor.createEmptyGrid();
      state.assetEditor.setGridColors(grid);

      const name = "sprite_" + randString(3);
      state.assets.push({
        name,
        type: "sprite",
        data: grid,
      });

      state.selected_asset = state.assets.length - 1;
    } else if (assetType === "tune") {
      state.assetEditor = createSequencer(
        document.querySelector(".asset-editor")
      );

      const name = "tune_" + randString(3);
      const tune = state.assetEditor.getTune();
      state.assets.push({
        name,
        type: "tune",
        data: tune,
      });
      state.assetEditor.setTune(tune);
      state.selected_asset = state.assets.length - 1;
    }

    dispatch("RENDER");
  },
  SET_NAME({ name }, state) {
    const safeName = name
      .trim() // no whitespace before or after
      .replace(/\n/g, "") // no newlines at all
      .replace(/\s+/g, "-"); // all remaining whitespace converted to hyphyens

    dispatch("SET_TITLE", safeName);

    state.name = safeName || "my-project";

    return state.name;
  },
  CHANGE_ASSET_NAME({ index, newName }, state) {
    const usedNames = state.assets.map((x) => x.name);
    if (usedNames.includes(newName)) return;
    else {
      state.assets[index].name = newName;
      state.selected_asset = index;
    }
  },
  SELECT_ASSET({ index }, state) {
    // need to clear asset editor container to render template fresh
    const el = document.querySelector(".asset-editor");
    render(el, html``);

    if (state.assetEditor && state.assetEditor.end) state.assetEditor.end();

    const assetType = state.assets[index].type;

    if (assetType === "sprite") {
      state.assetEditor = createPixelEditor(
        document.querySelector(".asset-editor")
      );

      const grid = state.assets[index].data;
      state.assetEditor.setGridColors(grid);
    } else if (assetType === "tune") {
      state.assetEditor = createSequencer(
        document.querySelector(".asset-editor")
      );
      const tune = state.assets[index].data;
      state.assetEditor.setTune(tune);
    }

    state.selected_asset = index;
    dispatch("RENDER");
  },
  DELETE_ASSET: async ({ index }, state) => {
    dispatch("SOUND", "click");
    const assetType = state.assets[index].type;
    state.selected_asset = index;

    // msw: our use of confirm() will interupt the page's JS execution and
    // create painful clipping in the UI sounds we're trying to play. These
    // empty promises are just here to wait long enough for songs to play
    // without interrupting them
    await new Promise((resolve) => setTimeout(() => resolve(), 350));
    const shouldContinue = confirm(
      `Are you sure you want to remove that ${assetType}?`
    );
    await new Promise((resolve) => setTimeout(() => resolve(), 350));
    if (!shouldContinue) {
      dispatch("SOUND", "cancel");
      return null;
    }
    dispatch("SOUND", "delete");

    state.assets = state.assets.filter((x, i) => i !== index);

    if (state.selected_asset >= state.assets.length) {
      state.selected_asset = state.assets.length - 1;
    }

    if (state.selected_asset !== -1)
      dispatch("SELECT_ASSET", { index: state.selected_asset });
    else {
      if (state.assetEditor && state.assetEditor.end) state.assetEditor.end();
      const el = document.querySelector(".asset-editor");
      render(el, html``);
    }

    dispatch("RENDER");
  },
  RENDER() {
    render(document.getElementById("root"), view(STATE));
  },
};

export function dispatch(action, args = {}) {
  console.log(action);
  const trigger = ACTIONS[action];
  STATE.dispatchLogs.unshift({ action, args, timestamp: Date.now() });
  if (trigger) return trigger(args, STATE);
  else {
    console.log("Action not recongnized:", action);
    return null;
  }
}<|MERGE_RESOLUTION|>--- conflicted
+++ resolved
@@ -12,11 +12,8 @@
 import uiSounds from "./assets/ui-sounds.js";
 import notification from "./utils/notification.js";
 import validate from "./utils/validate.js";
-<<<<<<< HEAD
 import favicon from "./utils/favicon.js";
-=======
 import title from "./utils/title.js";
->>>>>>> 23a934e8
 
 const STATE = {
   codemirror: undefined,
@@ -141,9 +138,6 @@
     } // Best(?) combination of checking if certain error properties exist
     dispatch("RENDER");
   },
-<<<<<<< HEAD
-  SOUND(arg = null, state) {
-=======
   SET_TITLE(arg, state) {
     if (typeof arg == "string") {
       title(arg);
@@ -152,7 +146,6 @@
     }
   },
   SOUND(arg, state) {
->>>>>>> 23a934e8
     uiSounds[arg]();
   },
   FAVICON(arg = null, state) {
