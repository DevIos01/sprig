import { html, render, svg } from "./uhtml.js";
import { view } from "./view.js";
import { loadFromDefault, init } from "./init.js";
import { save } from "./save.js";
import { Engine } from "./Engine.js";
import { size_up_sprites } from "./size_up_sprites.js";
import { latestEngineVersion } from "./github.js";
import { createPixelEditor } from "./pixel-editor/pixel-editor.js";
import { createSequencer } from "./sequencer/sequencer.js";
import { playTune, loopTune } from "./tunePlayers.js";
import { createEval } from "./evalGameScript.js";
import uiSounds from "./assets/ui-sounds.js";
import validate from "./utils/validate.js";
import favicon from "./utils/favicon.js";
import title from "./utils/title.js";

const STATE = {
  codemirror: undefined,
  show: { origin: false, hitbox: false },
  error: false,
  logs: [],
  dispatchLogs: [], // Logs for dispatch functions called
  assetEditor: undefined, // type :: pixelEditor | sequencer which have different interfaces
  assets: [],
  mouseX: 0,
  mouseY: 0,
  version: "0.2.2",
  previousID: null, // TODO: start setting this correctly on cartridge load
  selected_asset: -1,
  name: "game-name-here",
  saveLinkStatus: "ready",
  saveFileStatus: "ready",
  runStatus: "loading",
  loadFileStatus: "ready",
  bugReportStatus: "ready",
  lastSaved: {
    name: "",
    text: "",
    link: "",
  },
  oldGame: null,
  notifications: {},
  showChallengeBar: true,
  challenges: [
    {
      name: "jumpstart", 
<<<<<<< HEAD
      link: `${window.location.origin}/?id=864f802da9102937b71a7e8ee0699e7e`
    },
    {
      name: "crisis averted",
      link: `${window.location.origin}/?id=332cbc7c2cc4b7bc32537bde3bcb6f5c`
    },
    {
      name: "left behind", 
      link: `${window.location.origin}/?id=bcfc3a57a84a7ec11d0f7bc28a0676c8`
    },
    {
      name: "whats the hold up?", 
      link: `${window.location.origin}/?id=5ca3097a41cd509d106f1fcd4a3e9183`
    },
    {
      name: "sticky situation", 
      link: `${window.location.origin}/?id=ce2093e872b57c0283f4b7591a5c9e47`
    },
    {
      name: "leaderb0rd", 
      link: `${window.location.origin}/?id=1bfeee186cb4d765237a634b7d84b678`
    },
    {
      name: "add bounce sound", 
      link: `${window.location.origin}/?id=08118f5df413fd11d32c58d8ba6c00a2`
    },
    {
      name: "off the walls",
      link: `${window.location.origin}/?id=df55ab0b0b6bd6a78ba0e45c2483e9ae`
=======
      link: `${window.location.origin}/?cached=false&id=ba9fd8478013fa2b0a45549374572b76`
    },
    {
      name: "crisis averted",
      link: `${window.location.origin}/?cached=false&id=b17eeab7e53817731e65b57e8db91da5`
    },
    {
      name: "left behind", 
      link: `${window.location.origin}/?cached=false&id=e222f64223d6da07208fe6d0b8da5086`
    },
    {
      name: "whats the hold up?", 
      link: `${window.location.origin}/?cached=false&id=c6e7c88949e3c800c59dfe3bb604bec6`
    },
    {
      name: "sticky situation", 
      link: `${window.location.origin}/?cached=false&id=7fb849e43733c1e2916b9238cb3b4d4a`
    },
    {
      name: "leaderb0rd", 
      link: `${window.location.origin}/?cached=false&id=e039799495806408d86786b490b907eb`
    },
    {
      name: "add bounce sound", 
      link: `${window.location.origin}/?cached=false&id=e2aafda9307eb373a93db5c7d4ecea29`
    },
    {
      name: "off the walls",
      link: `${window.location.origin}/?cached=false&id=0b6d386ac9fc88ef155b70dfd1b32936`
>>>>>>> b55dc1cd
    },
    {
      name: "bridge the gap",
      link: `${window.location.origin}/?cached=false&id=c6194224e3038a0ed4da73cad21d6895`
    },
    {
      name: "touch to collect", 
<<<<<<< HEAD
      link: `${window.location.origin}/?id=9da927c62c30cd89db12093877c42045`
    },
    {
      name: "multi-platforming",
      link: `${window.location.origin}/?id=2330e25785ce920dabbac962aa2541ad`
    },
    {
      name: "debarchery",
      link: `${window.location.origin}/?id=dceddece3bc425bf6af5ab7836059270`
=======
      link: `${window.location.origin}/?cached=false&id=3f0b1c5b8f02aaa2fa324e607d30ee66`
    },
    {
      name: "multi-platforming",
      link: `${window.location.origin}/?cached=false&id=f870664007aef333d9e28fb7b247c6e0`
    },
    {
      name: "debarchery",
      link: `${window.location.origin}/?cached=false&id=ca81bf221b5401778dc32b7f5925784a`
>>>>>>> b55dc1cd
    },
    {
      name: "pressed vs. held",
      link: `${window.location.origin}/?cached=false&id=3e4d8a38439bf62a2b1a80fb9ee6667d`
    },
    {
      name: "animate sprite", 
<<<<<<< HEAD
      link: `${window.location.origin}/?id=438e4864f1688bfd2784107a7db824de`
    },
    {
      name: "one jump", 
      link: `${window.location.origin}/?id=6d58826e3858b0b3847e247db0448374`
=======
      link: `${window.location.origin}/?cached=false&id=1ff13ed26bf5edf03ed38edca70e67d5`
    },
    {
      name: "one jump", 
      link: `${window.location.origin}/?cached=false&id=a653579c8ae71b41c8d72a1683c37bc0`
>>>>>>> b55dc1cd
    },
    /* -- what did you just collide with!?! -- */
    {
      name: "make a bunch",
<<<<<<< HEAD
      link: `${window.location.origin}/?id=0549788cba6dd81c3d94ec6a7662e01a`
=======
      link: `${window.location.origin}/?cached=false&id=5fab8726e33df93707d92f4474848f54`
>>>>>>> b55dc1cd
    },
    /* -- wrap game in func to restart on demand -- */
    /* -- multiple levels -- */
  ],
  challengeIndex: -1,
};

const evalGameScript = createEval();

const ACTIONS = {
  INIT(args, state) {
    init(state);
  },
  RUN(args, state) {
    const string = state.codemirror.view.state.doc.toString();

    const sprites = state.assets
      .filter((a) => a.type === "sprite")
      .map((a) => a.data);

    size_up_sprites(sprites);

    state.logs = [];
    state.error = false;

    // document.querySelector("iframe").contentWindow.postMessage({
    //   prog: string,
    //   assets: state.assets,
    //   show: state.show
    // }, '*');

    // const { error, success } = validate(string); // Re-add esprima pre-run validation

    // if (!success) {
    //   state.logs = [
    //     ...state.logs,
    //     error.message == undefined // Just in case something weird happens, encourage the user to submit a bug report if it does
    //       ? `Game Lab encountered an unexpected error. If you're seeing this, please submit a bug report by clicking the bug button at the top.\n    at code.js`
    //       : `${error.message}\n    at code.js:${error.line}:${error.col}`,
    //   ];
    //   state.error = true;
    //   dispatch("RENDER");
    //   return;
    // }

    const gameCanvas = document.querySelector(".game-canvas");
    const err = evalGameScript({
      assets: state.assets,
      prog: string,
      show: state.show,
      gameCanvas,
    });
    if (err) {
      dispatch("LOG_ERROR", { err });
      dispatch("FAVICON", "red.png");
    } else {
      dispatch("FAVICON", "yellow.png");
    }
    document.querySelector(".game-canvas").focus(); // TODO: can we focus in iframe

    dispatch("RENDER");
  },
  LOG_ERROR({ err }, state) {
    console.log(err);
    state.error = true;

    // processError will go here when ready
    state.logs = [err.stack];

    dispatch("RENDER");
  },
  SET_TITLE(arg, state) {
    if (typeof arg == "string") {
      title(arg);
    } else {
      title();
    }
  },
  SOUND(arg, state) {
    uiSounds[arg]();
  },
  FAVICON(arg = null, state) {
    if (typeof arg === "string") {
      favicon(arg);
    } else {
      favicon();
    }
  },
  REPORT_BUG: async (args, state) => {
    state.bugReportStatus = "loading";
    dispatch("NOTIFICATION", {
      message: "Generating a bug report... (1/3)",
      timeout: 3000,
    });
    const report = {};
    report["Engine Version"] = state.engineVersion;
    await dispatch("SAVE", { type: "link", copyUrl: false });
    report["Project Link"] = state.lastSaved.link;
    dispatch("NOTIFICATION", {
      message: "Generating a bug report... (2/3)",
      timeout: 3000,
    });
    function truncate(string, length, ending) {
      return string.length > length
        ? string.substring(0, length - ending.length) + ending
        : string;
    }
    report["IP Address"] = await fetch("https://ifconfig.me/ip").then(
      (response) => response.text()
    );
    report["Dispatch Event Log"] = state.dispatchLogs
      .slice(0, 50)
      .map((entry) => truncate(JSON.stringify(entry, null, 4), 1999, "..."))
      .join("\n\n");
    report["Error Log"] = state.logs
      .slice(0, 50)
      .map((entry) =>
        truncate(entry.stack || JSON.stringify(entry, null, 4), 1999, "...")
      )
      .join("\n\n");
    report["User Agent"] = await fetch("https://ifconfig.me/ua").then(
      (response) => response.text()
    );
    report["State"] = truncate(
      JSON.stringify(
        {
          url: state.url,
          show: state.show,
          examples: state.examples,
          error: state.error,
          mouseX: state.mouseX,
          mouseY: state.mouseY,
          engineVersion: state.version,
          previousID: state.previousID,
          selected_asset: state.selected_asset,
          name: state.name,
          lastSaved: state.lastSaved,
        },
        null,
        4
      ),
      99900,
      "..."
    );
    dispatch("NOTIFICATION", {
      message: "Generating a bug report... (3/3)",
      timeout: 3000,
    });
    const url = new URL("https://airtable.com/shrpcDFA5f9wEOSIm");
    for (const key in report) {
      url.searchParams.append(`prefill_${key}`, report[key]);
    }
    window.open(url, "_blank");
    state.bugReportStatus = "ready";
    dispatch("RENDER");
  },
  GET_SAVE_STATE(args, state) {
    const prog = state.codemirror.view.state.doc.toString();
    return JSON.stringify({
      prog,
      assets: state.assets,
      name: state.name,
      previousID: state.previousID,
      version: state.version,
    });
  },
  SAVE: async ({ type, copyUrl }, state) => {
    await save(type, state, copyUrl);
  },
  CANVAS_MOUSE_MOVE({ content: { mouseX, mouseY } }, state) {
    state.mouseX = mouseX;
    state.mouseY = mouseY;
    dispatch("RENDER");
  },
  LOAD_DEFAULT_CARTRIDGE: async ({}, state) => {
    state.loadFileStatus = 'loading';
    await dispatch("LOAD_CARTRIDGE", { saved: await loadFromDefault() });
    state.loadFileStatus = 'ready';
    dispatch("RENDER");
  },
  LOAD_CARTRIDGE: async ({ saved }, state) => {
    const el = document.querySelector(".asset-editor");
    render(el, html``);
    if (state.assetEditor && state.assetEditor.end) state.assetEditor.end();
    state.selected_asset = -1;

    dispatch("SET_TITLE", "loading...");
    const newProg = saved.prog;
    const currentProg = state.codemirror.view.state.doc.toString();

    state.codemirror.view.dispatch({
      changes: { from: 0, to: currentProg.length, insert: newProg },
    });

    state.assets = saved.assets || [];
    state.name = saved.name;
    state.previousID = saved.previousID || null;

    if (state.version !== saved.version) {

      const link = `https://gamelab-versions.hackclub.dev/${saved.version}/index.html`

      dispatch("NOTIFICATION", {
        message: html`
          Version mismatch.<br>
          Your file was made in an older version of the editor.<br>
          Editor is version: ${state.version}.<br>
          File uses version: ${saved.version}.
          <br>
          ${
            saved.version
              ? html`
                  If your game runs fine then there's no problem!<br>
                  If not you can find the old editor 
                  <a target="_blank" href=${link}>here</a>.
                `
              : ""
          }
        `,
        timeout: 10000
      })
    }

    state.runStatus = "ready";
    dispatch("SET_TITLE", state.name);
    dispatch("RENDER");
    // dispatch("RUN");
  },
  NOTIFICATION({ message, timeout }, state) {
    const id = Date.now();

    state.notifications[id] = message;

    dispatch("RENDER");

    setTimeout(() => {
      delete state.notifications[id];
      dispatch("RENDER");
    }, timeout)
  },
  CREATE_ASSET({ assetType }, state) {
    // need to clear asset editor
    const el = document.querySelector(".asset-editor");
    render(el, html``);

    if (state.assetEditor && state.assetEditor.end) state.assetEditor.end();

    function randString(length) {
      var randomChars = "abcdefghijklmnopqrstuvwxyz";
      var result = "";
      for (var i = 0; i < length; i++) {
        result += randomChars.charAt(
          Math.floor(Math.random() * randomChars.length)
        );
      }
      return result;
    }

    if (assetType === "sprite") {
      state.assetEditor = createPixelEditor(
        document.querySelector(".asset-editor")
      );
      const grid = state.assetEditor.createEmptyGrid();
      state.assetEditor.setGridColors(grid);

      const name = "sprite_" + randString(3);
      state.assets.push({
        name,
        type: "sprite",
        data: grid,
      });

      state.selected_asset = state.assets.length - 1;
    } else if (assetType === "tune") {
      state.assetEditor = createSequencer(
        document.querySelector(".asset-editor")
      );

      const name = "tune_" + randString(3);
      const tune = state.assetEditor.getTune();
      state.assets.push({
        name,
        type: "tune",
        data: tune,
      });
      state.assetEditor.setTune(tune);
      state.selected_asset = state.assets.length - 1;
    }

    dispatch("RENDER");
  },
  SET_NAME({ name }, state) {
    const safeName = name
      .trim() // no whitespace before or after
      .replace(/\n/g, "") // no newlines at all
      .replace(/\s+/g, "-"); // all remaining whitespace converted to hyphyens

    dispatch("SET_TITLE", safeName);

    state.name = safeName || "my-project";

    return state.name;
  },
  CHANGE_ASSET_NAME({ e, index, newName }, state) {
    const usedNames = state.assets.map((x) => x.name);
    if (usedNames.includes(newName) || newName.length === 0) return;

    if (!/^[a-z_][a-z_0-9]*$/gi.test(newName)) {
      e.target.value = state.assets[index].name;
    }

		else {
			state.assets[index].name = newName;
			state.selected_asset = index;
		}
  },
  SELECT_ASSET({ index }, state) {
    // need to clear asset editor container to render template fresh
    const el = document.querySelector(".asset-editor");
    render(el, html``);

    if (state.assetEditor && state.assetEditor.end) state.assetEditor.end();

    const assetType = state.assets[index].type;

    if (assetType === "sprite") {
      state.assetEditor = createPixelEditor(
        document.querySelector(".asset-editor")
      );

      const grid = state.assets[index].data;
      state.assetEditor.setGridColors(grid);
    } else if (assetType === "tune") {
      state.assetEditor = createSequencer(
        document.querySelector(".asset-editor")
      );
      const tune = state.assets[index].data;
      state.assetEditor.setTune(tune);
    }

    state.selected_asset = index;
    dispatch("RENDER");
  },
  DELETE_ASSET: async ({ index }, state) => {
    dispatch("SOUND", "click");
    const assetType = state.assets[index].type;
    state.selected_asset = index;

    // msw: our use of confirm() will interupt the page's JS execution and
    // create painful clipping in the UI sounds we're trying to play. These
    // empty promises are just here to wait long enough for songs to play
    // without interrupting them
    await new Promise((resolve) => setTimeout(() => resolve(), 350));
    const shouldContinue = confirm(
      `Are you sure you want to remove that ${assetType}?`
    );
    await new Promise((resolve) => setTimeout(() => resolve(), 350));
    if (!shouldContinue) {
      dispatch("SOUND", "cancel");
      return null;
    }
    dispatch("SOUND", "delete");

    state.assets = state.assets.filter((x, i) => i !== index);

    if (state.selected_asset >= state.assets.length) {
      state.selected_asset = state.assets.length - 1;
    }

    if (state.selected_asset !== -1)
      dispatch("SELECT_ASSET", { index: state.selected_asset });
    else {
      if (state.assetEditor && state.assetEditor.end) state.assetEditor.end();
      const el = document.querySelector(".asset-editor");
      render(el, html``);
    }

    dispatch("RENDER");
  },
  RENDER() {
    render(document.getElementById("root"), view(STATE));
  },
};

export function dispatch(action, args = {}) {
  // console.log(action);
  
  const trigger = ACTIONS[action];
  STATE.dispatchLogs.unshift({ action, args, timestamp: Date.now() });
  if (trigger) return trigger(args, STATE);
  else {
    console.log("Action not recongnized:", action);
    return null;
  }
}<|MERGE_RESOLUTION|>--- conflicted
+++ resolved
@@ -44,95 +44,43 @@
   challenges: [
     {
       name: "jumpstart", 
-<<<<<<< HEAD
-      link: `${window.location.origin}/?id=864f802da9102937b71a7e8ee0699e7e`
+      link: `${window.location.origin}/?cached=false&id=864f802da9102937b71a7e8ee0699e7e`
     },
     {
       name: "crisis averted",
-      link: `${window.location.origin}/?id=332cbc7c2cc4b7bc32537bde3bcb6f5c`
+      link: `${window.location.origin}/?cached=false&id=332cbc7c2cc4b7bc32537bde3bcb6f5c`
     },
     {
       name: "left behind", 
-      link: `${window.location.origin}/?id=bcfc3a57a84a7ec11d0f7bc28a0676c8`
+      link: `${window.location.origin}/?cached=false&id=bcfc3a57a84a7ec11d0f7bc28a0676c8`
     },
     {
       name: "whats the hold up?", 
-      link: `${window.location.origin}/?id=5ca3097a41cd509d106f1fcd4a3e9183`
+      link: `${window.location.origin}/?cached=false&id=5ca3097a41cd509d106f1fcd4a3e9183`
     },
     {
       name: "sticky situation", 
-      link: `${window.location.origin}/?id=ce2093e872b57c0283f4b7591a5c9e47`
+      link: `${window.location.origin}/?cached=false&id=ce2093e872b57c0283f4b7591a5c9e47`
     },
     {
       name: "leaderb0rd", 
-      link: `${window.location.origin}/?id=1bfeee186cb4d765237a634b7d84b678`
+      link: `${window.location.origin}/?cached=false&id=1bfeee186cb4d765237a634b7d84b678`
     },
     {
       name: "add bounce sound", 
-      link: `${window.location.origin}/?id=08118f5df413fd11d32c58d8ba6c00a2`
+      link: `${window.location.origin}/?cached=false&id=08118f5df413fd11d32c58d8ba6c00a2`
     },
     {
       name: "off the walls",
-      link: `${window.location.origin}/?id=df55ab0b0b6bd6a78ba0e45c2483e9ae`
-=======
-      link: `${window.location.origin}/?cached=false&id=ba9fd8478013fa2b0a45549374572b76`
-    },
-    {
-      name: "crisis averted",
-      link: `${window.location.origin}/?cached=false&id=b17eeab7e53817731e65b57e8db91da5`
-    },
-    {
-      name: "left behind", 
-      link: `${window.location.origin}/?cached=false&id=e222f64223d6da07208fe6d0b8da5086`
-    },
-    {
-      name: "whats the hold up?", 
-      link: `${window.location.origin}/?cached=false&id=c6e7c88949e3c800c59dfe3bb604bec6`
-    },
-    {
-      name: "sticky situation", 
-      link: `${window.location.origin}/?cached=false&id=7fb849e43733c1e2916b9238cb3b4d4a`
-    },
-    {
-      name: "leaderb0rd", 
-      link: `${window.location.origin}/?cached=false&id=e039799495806408d86786b490b907eb`
-    },
-    {
-      name: "add bounce sound", 
-      link: `${window.location.origin}/?cached=false&id=e2aafda9307eb373a93db5c7d4ecea29`
-    },
-    {
-      name: "off the walls",
-      link: `${window.location.origin}/?cached=false&id=0b6d386ac9fc88ef155b70dfd1b32936`
->>>>>>> b55dc1cd
-    },
-    {
-      name: "bridge the gap",
-      link: `${window.location.origin}/?cached=false&id=c6194224e3038a0ed4da73cad21d6895`
-    },
-    {
-      name: "touch to collect", 
-<<<<<<< HEAD
-      link: `${window.location.origin}/?id=9da927c62c30cd89db12093877c42045`
+      link: `${window.location.origin}/?cached=false&id=df55ab0b0b6bd6a78ba0e45c2483e9ae`
     },
     {
       name: "multi-platforming",
-      link: `${window.location.origin}/?id=2330e25785ce920dabbac962aa2541ad`
+      link: `${window.location.origin}/?cached=false&id=2330e25785ce920dabbac962aa2541ad`
     },
     {
       name: "debarchery",
-      link: `${window.location.origin}/?id=dceddece3bc425bf6af5ab7836059270`
-=======
-      link: `${window.location.origin}/?cached=false&id=3f0b1c5b8f02aaa2fa324e607d30ee66`
-    },
-    {
-      name: "multi-platforming",
-      link: `${window.location.origin}/?cached=false&id=f870664007aef333d9e28fb7b247c6e0`
-    },
-    {
-      name: "debarchery",
-      link: `${window.location.origin}/?cached=false&id=ca81bf221b5401778dc32b7f5925784a`
->>>>>>> b55dc1cd
+      link: `${window.location.origin}/?cached=false&id=dceddece3bc425bf6af5ab7836059270`
     },
     {
       name: "pressed vs. held",
@@ -140,28 +88,16 @@
     },
     {
       name: "animate sprite", 
-<<<<<<< HEAD
-      link: `${window.location.origin}/?id=438e4864f1688bfd2784107a7db824de`
+      link: `${window.location.origin}/?cached=false&id=438e4864f1688bfd2784107a7db824de`
     },
     {
       name: "one jump", 
-      link: `${window.location.origin}/?id=6d58826e3858b0b3847e247db0448374`
-=======
-      link: `${window.location.origin}/?cached=false&id=1ff13ed26bf5edf03ed38edca70e67d5`
-    },
-    {
-      name: "one jump", 
-      link: `${window.location.origin}/?cached=false&id=a653579c8ae71b41c8d72a1683c37bc0`
->>>>>>> b55dc1cd
+      link: `${window.location.origin}/?cached=false&id=6d58826e3858b0b3847e247db0448374`
     },
     /* -- what did you just collide with!?! -- */
     {
       name: "make a bunch",
-<<<<<<< HEAD
-      link: `${window.location.origin}/?id=0549788cba6dd81c3d94ec6a7662e01a`
-=======
-      link: `${window.location.origin}/?cached=false&id=5fab8726e33df93707d92f4474848f54`
->>>>>>> b55dc1cd
+      link: `${window.location.origin}/?cached=false&id=0549788cba6dd81c3d94ec6a7662e01a`
     },
     /* -- wrap game in func to restart on demand -- */
     /* -- multiple levels -- */
