import { html, render, svg } from "./uhtml.js";
import { view } from "./view.js";
import { init } from "./init.js";
import { save } from "./save.js";
import { Engine } from "./Engine.js";
import { Muse } from "https://muse.hackclub.com/exports.js";
import { size_up_sprites } from "./size_up_sprites.js";
import { latestEngineVersion } from "./github.js";
import { createPixelEditor } from "./pixel-editor/pixel-editor.js";
import { createSequencer } from "./sequencer/sequencer.js";
import { playTune, loopTune } from "./tunePlayers.js";

const STATE = {
  codemirror: undefined,
  url: undefined,
  show: { origin: false, hitbox: false },
  examples: [],
  error: false,
  logs: [],
  assetEditor: undefined, // type :: pixelEditor | sequencer which have different interfaces
  assets: [],
  mouseX: 0,
  mouseY: 0,
  engineVersion: null, // TODO: actually start loading data depending on this value
  previousID: null, // TODO: start setting this correctly on cartridge load
  tunePlayers: [],
  selected_asset: -1,
  name: "name-here",
  lastSaved: {
    name: "",
    text: "",
    link: "",
  },
};

let currentEngine;
const ACTIONS = {
  INIT(args, state) {
    init(state);
  },
  RUN(args, state) {
    const string = state.codemirror.view.state.doc.toString();

    const hasImport = /import\s/.test(string);
    if (hasImport) {
      // how to inject included into this scope?
      const blob = URL.createObjectURL(
        new Blob([string], { type: "text/javascript" })
      );
      import(blob).then((res) => {
        // console.log(imported);
        // TODO: these are accumulating how can I clear them out?
        URL.revokeObjectURL(blob);
      });
    } else {
      state.error = false;
      state.logs = [];
      if (state.tunePlayers.length > 0) {
        state.tunePlayers.forEach(x => x.end()); 
        state.tunePlayers = [];
      }

      Engine.show = state.show;

      const sprites = state.assets.filter(a => a.type === "sprite").map(a => a.data);

      size_up_sprites(sprites);

      const gameCanvas = document.querySelector(".game-canvas");

      const included = {
        _state: state,
        playTune() {
          const tunePlayer = playTune(...arguments);
          state.tunePlayers.push(tunePlayer);

          return tunePlayer;
        },
        
        loopTune() {
          const tunePlayer = loopTune(...arguments);
          state.tunePlayers.push(tunePlayer);

          return tunePlayer;
        },
        gameCanvas,
        createEngine(...args) {
          if (currentEngine) cancelAnimationFrame(currentEngine._animId);
          currentEngine = new Engine(...args);
          return currentEngine;
        },
      };

      state.assets.forEach(asset => {
        included[asset.name] = asset.data;
      })

      try { // TODO can we run this in an iframe?
        new Function(...Object.keys(included), string)(
          ...Object.values(included)
        );
      } catch (e) {
        console.log(e);
        state.error = true;
        const str = e.stack;
        state.logs.push(str);
      }
      dispatch("RENDER");
      document.querySelector(".game-canvas").focus();
    }
  },
  GET_SAVE_STATE(args, state) {
    const prog = state.codemirror.view.state.doc.toString();
    return JSON.stringify({
      prog,
      assets: state.assets,
      name: state.name,
      previousID: state.previousID,
      engineVersion: state.engineVersion
    });
  },
  SAVE: async ({ type }, state) => {
    await save(type, state)
  },
  CANVAS_MOUSE_MOVE({ content: { mouseX, mouseY } }, state) {
    state.mouseX = mouseX;
    state.mouseY = mouseY;
    dispatch("RENDER");
  },
  LOAD_CARTRIDGE: async ({ saved }, state) => {
    const newProg = saved.prog;
    const currentProg = state.codemirror.view.state.doc.toString();

    state.codemirror.view.dispatch({
      changes: { from: 0, to: currentProg.length, insert: newProg },
    });

    state.assets = saved.assets || [];

    // TODO: do we need to select default

    // if (saved.assets.length === 0) {
    //   dispatch("CREATE_ASSET", { assetType: "sprite" })
    // } else {
    //   state.assets = saved.assets;
    //   dispatch("SELECT_ASSET", { index: 0 });
    // }

    if (!state.engineVersion) {
      state.engineVersion = await latestEngineVersion()
    }

    dispatch("RENDER");
    dispatch("RUN");
  },
  CREATE_ASSET({ assetType }, state) {
    if (state.assetEditor && state.assetEditor.end) state.assetEditor.end();
    
    function randString(length) {
      var randomChars = "abcdefghijklmnopqrstuvwxyz";
      var result = "";
      for (var i = 0; i < length; i++) {
        result += randomChars.charAt(
          Math.floor(Math.random() * randomChars.length)
        );
      }
      return result;
    }

    if (assetType === "sprite") {
      state.assetEditor = createPixelEditor(
        document.querySelector(".asset-editor")
      )
      const grid = state.assetEditor.createEmptyGrid();
      state.assetEditor.setGridColors(grid);

      const name = "sprite_" + randString(3);
      state.assets.push({
        name,
        type: "sprite",
        data: grid
      })

      state.selected_asset = state.assets.length - 1;
    } else if (assetType === "tune") {
      state.assetEditor = createSequencer(
        document.querySelector(".asset-editor")
      )

      const name = "tune_" + randString(3);
      const tune = state.assetEditor.getTune();
      state.assets.push({
        name,
        type: "tune",
        data: tune
      })
      state.assetEditor.setTune(tune);
      state.selected_asset = state.assets.length - 1;
    }

    dispatch("RENDER");
  },
<<<<<<< HEAD
  CHANGE_ASSET_NAME({ index, newName }, state) {
    const usedNames = state.assets.map(x => x.name);
    if (usedNames.includes(newName)) return;
    else {
      state.assets[index].name = newName;
      state.selected_asset = index;
    }

=======
  CHANGE_SPRITE_NAME({ oldName, newName }, state) {
    // check name is valid, not duplicate or blank
    if (newName in state.sprites) return;
    if (oldName == newName) return;

    const sprite = state.sprites[oldName];
    state.sprites[newName] = sprite;
    delete state.sprites[oldName];
    state.selected_sprite = newName;
>>>>>>> 1c0fb9df
    dispatch("RUN");
    dispatch("RENDER");
  },
  SELECT_ASSET({ index }, state) {
    if (state.assetEditor && state.assetEditor.end) state.assetEditor.end();

    const assetType = state.assets[index].type;

    if (assetType === "sprite") {
      state.assetEditor = createPixelEditor(
        document.querySelector(".asset-editor")
      )

      const grid = state.assets[index].data;
      state.assetEditor.setGridColors(grid);
    } else if (assetType === "tune") {
      state.assetEditor = createSequencer(
        document.querySelector(".asset-editor")
      )
      const tune = state.assets[index].data;
      state.assetEditor.setTune(tune);
    }

    state.selected_asset = index;
    dispatch("RENDER");
  },
  DELETE_ASSET({ index }, state) { // TODO this is broken
    const assetType = state.assets[index].type;
    state.selected_asset = index;

    state.assets = state.assets.filter((x, i) => i !== index);

    if (state.selected_asset >= state.assets.length) {
      state.selected_asset = state.assets.length - 1
    }

    if (state.selected_asset !== -1) dispatch("SELECT_ASSET", { index: state.selected_asset });
    else {
      if (state.assetEditor && state.assetEditor.end) state.assetEditor.end();
      const el = document.querySelector(".asset-editor");
      render(el, html``);
    }

    dispatch("RUN");
  },
  RENDER() {
    render(document.getElementById("root"), view(STATE));
  },
};

export function dispatch(action, args = {}) {
  console.log(action);
  const trigger = ACTIONS[action];
  if (trigger) return trigger(args, STATE);
  else {
    console.log("Action not recongnized:", action);
    return null;
  }
}<|MERGE_RESOLUTION|>--- conflicted
+++ resolved
@@ -200,7 +200,6 @@
 
     dispatch("RENDER");
   },
-<<<<<<< HEAD
   CHANGE_ASSET_NAME({ index, newName }, state) {
     const usedNames = state.assets.map(x => x.name);
     if (usedNames.includes(newName)) return;
@@ -208,20 +207,7 @@
       state.assets[index].name = newName;
       state.selected_asset = index;
     }
-
-=======
-  CHANGE_SPRITE_NAME({ oldName, newName }, state) {
-    // check name is valid, not duplicate or blank
-    if (newName in state.sprites) return;
-    if (oldName == newName) return;
-
-    const sprite = state.sprites[oldName];
-    state.sprites[newName] = sprite;
-    delete state.sprites[oldName];
-    state.selected_sprite = newName;
->>>>>>> 1c0fb9df
     dispatch("RUN");
-    dispatch("RENDER");
   },
   SELECT_ASSET({ index }, state) {
     if (state.assetEditor && state.assetEditor.end) state.assetEditor.end();
