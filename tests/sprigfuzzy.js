--- conflicted
+++ resolved
@@ -50,18 +50,13 @@
     }
 
     const isJS = name.slice(-3) === ".js";
-<<<<<<< HEAD
-    if (!isJS) continue;
+    if (!isJS || SKIP.some(x => x === name)) continue;
+    console.log("running", name);
     tasks.push((async () => {
       const i = setInterval(() => console.log(name + ' is still running'), 10000);
       await testScript(name);
       clearInterval(i);
     })());
-=======
-    if (!isJS || SKIP.some(x => x === name)) continue;
-    console.log("running", name);
-    await testScript(name);
->>>>>>> 94b29c6f
   }
   await Promise.all(tasks);
 
@@ -103,14 +98,9 @@
     for (const key of shakespeareMonKeys) {
       await compareMaps();
       simulateKey(key);
-<<<<<<< HEAD
       await spade.simKey(key);
-      if (log) console.log(`<<< pressing ${key} >>>`);
-      if (log) console.log(gridToString(api));
-=======
-      // console.log(`<<< pressing ${key} >>>`);
-      // console.log(gridToString(api));
->>>>>>> 94b29c6f
+      // if (log) console.log(`<<< pressing ${key} >>>`);
+      // if (log) console.log(gridToString(api));
     }
   } catch(e) {
     console.log(`ERROR WHILE RUNNING "${name}"`);
@@ -214,15 +204,12 @@
 
     /* gotta do watchu gotta do */
     console: { log: () => {} },
-<<<<<<< HEAD
     Math: new Proxy({}, {
       get(target, prop, receiver) {
         if (prop == "random") return random;
         return Reflect.get(Math, prop, Math);
       }
     }),
-=======
->>>>>>> 94b29c6f
   };
 
   return {
