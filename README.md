# 👾 **[Hack Club Game Lab →](https://gamelab.hackclub.dev/)**

The best way to learn is by making things you care about and sharing them with others.  
**That's what Game Lab is all about**.

Have you ever wanted to...

- Make Pong in 30 lines of code?
- Create the Chrome dino game in 50?
- Or... even better... make a delightful game that doesn't exist yet?

Then get started making games with Game Lab!

You should be able to get started in Game Lab with very little experience programming but you should still be able to have fun with it even if you're an expert. Enjoy and can't wait to see what you make!

<<<<<<< HEAD
### ⮑ _**[Click here to launch Game Lab](https://gamelab.hackclub.dev/)**_ ⮐
_(and scroll down for a brief tutorial to get started)_
!
=======
### ⮑ _**[Click here to launch Game Lab](https://game-lab.hackclub.dev/)**_ ⮐
_(and scroll down for a brief tutorial to get started!)_
>>>>>>> 44113fff

## Tutorial / How To Get Started Building Games

Learning from functional examples is the best way to get started building games with Game Lab.

Below we have created a series of short examples that grow from creating a character on the screen to creating a more complicated game.

Initialize the game engine (this may already be written for you when you open the editor):

```js
const engine = createEngine(gameCanvas, 300, 300);
```

---

Make a character:

<img width="345" alt="Screen Shot 2022-01-13 at 10 50 41 AM" src="https://user-images.githubusercontent.com/27078897/149362983-6f82a61c-c3d5-40b7-920f-f673c3ff2646.png">

```js
const engine = createEngine(gameCanvas, 300, 300);

engine.add({
  x: 188,
  y: 69,
  sprite: player, // you'll need to create a sprite named "player" in the editor
                  // (you can name it anything, just change the name here too)
  scale: 4, // this makes the sprite larger than its default 32 x 32 pixel size
            // try changing this number to see what happens
})

engine.start();
```

---

Add a floor with gravity:

<img width="345" alt="Screen Shot 2022-01-13 at 10 50 41 AM" src="https://user-images.githubusercontent.com/27078897/149363706-453a45e8-d0d4-44a3-acc3-09e4bb577392.gif">

```js
const engine = createEngine(gameCanvas, 300, 300);

engine.add({
  solid: true, // the solid property makes this object collideable
  x: 135,
  y: 114,
  sprite: player,
  scale: 4,
  update(me) { // update runs every frame
    me.vy += 2; // adding velocity every frame is acceleration
  }
})

engine.add({
  solid: true, // the solid property makes this object collideable
  x: -6,
  y: 283,
  sprite: floor, // you will need to create a new sprite called "floor"
  scale: 11,
})

engine.start();
```

---

Add movement:

<img width="345" alt="Screen Shot 2022-01-13 at 10 50 41 AM" src="https://user-images.githubusercontent.com/27078897/149365452-7b042996-2beb-40a8-866e-f5748b5631da.gif">

```js
const engine = createEngine(gameCanvas, 300, 300);

engine.add({
  solid: true,
  x: 135,
  y: 114,
  sprite: player,
  scale: 4,
  update(me) {
    me.vy += 2;

    // we can add key inputs by checking the keys in the update loop
    if (engine.heldKey("ArrowLeft")) me.x -= 3;
    if (engine.heldKey("ArrowRight")) me.x += 3; 
  }
})

engine.add({
  solid: true,
  x: -6,
  y: 283,
  sprite: floor,
  scale: 11,
})

engine.start();
```

---

Add jump:

<img width="345" alt="Screen Shot 2022-01-13 at 10 50 41 AM" src="https://user-images.githubusercontent.com/27078897/149366181-588ae196-03dd-4268-9907-9477caa8a834.gif">

```js
const engine = createEngine(gameCanvas, 300, 300);

engine.add({
  tags: ["player"], // we can add tags so we can reference objects
  solid: true,
  x: 135,
  y: 114,
  sprite: player,
  scale: 4,
  collides(me, them) { // this runs when we collide with another object
    if (engine.pressedKey(" ")) {
      // here we are checking if we are standing on the floor
      if (them.hasTag("floor")) me.vy -= 19;
    }
  },
  update(me) {
    me.vy += 2;

    if (engine.heldKey("ArrowLeft")) me.x -= 3;
    if (engine.heldKey("ArrowRight")) me.x += 3;
  }
})

engine.add({
  tags: ["floor"], // we can add tags so we can reference objects
  solid: true,
  x: -6,
  y: 283,
  sprite: floor,
  scale: 11,
})

engine.start();
```

---

Add platforms:

<img width="345" alt="Screen Shot 2022-01-13 at 10 50 41 AM" src="https://user-images.githubusercontent.com/27078897/149367516-7edb2780-edbd-4977-9a07-dcfbf47fcf93.gif">

```js
const engine = createEngine(gameCanvas, 300, 300);
const ctx = engine.ctx;

engine.add({
  tags: ["player"],
  sprite: player,
  scale: 3,
  solid: true,
  x: 50,
  y: 16,
  collides(me, them) {
    if (them.hasTag("platform")) me.vx = them.vx;
    
    if (engine.pressedKey(" ")) {
      if (them.hasTag("platform")) me.vy -= 11;
    }
  },
  update: (me) => {
      me.vy += 0.4;
  
      if (engine.heldKey("ArrowLeft")) me.x -= 3;
      if (engine.heldKey("ArrowRight")) me.x += 3;
  },
})

// we can use a function to make multiple instances of an object
const addPlatform = (x, y) => engine.add({
  tags: ["platform"],
  sprite: floor,
  scale: 3,
  solid: true,
  x: x,
  y: y,
  vx: -1,
  bounce: -1, // bounce determines how much velocity changes when we collide with something
  update: (me) => {
      if (me.x < 0) me.vx = 1;
      if (me.x + me.width > engine.width) me.vx = -1
  },
})

addPlatform(50, 200);
addPlatform(20, 100);

engine.start();
```

---

Collections:

<img width="333" alt="Screen Shot 2022-01-13 at 11 21 43 AM" src="https://user-images.githubusercontent.com/27078897/149369879-7d384b3a-2f15-4816-a59e-76b56bb9a944.gif">

```js
const engine = createEngine(gameCanvas, 300, 300);
const ctx = engine.ctx;

engine.add({
  tags: ["player"],
  sprite: test_sprite,
  scale: 2,
  x: 150,
  y: 50,
  update: (me) => {
    if (engine.heldKey("ArrowUp")) me.y -= 3;
    if (engine.heldKey("ArrowDown")) me.y += 3;
  },
})

engine.add({
  tags: ["target"],
  sprite: floor,
  scale: 3,
  x: 112,
  y: 232,
  collides(me, them) {
    if (them.hasTag("player")) {
      engine.remove("target"); // we can remove objects by their tag name
    }
  }
})

engine.start();
```

---

Add a background:

<img width="333" alt="Screen Shot 2022-01-13 at 11 21 43 AM" src="https://user-images.githubusercontent.com/27078897/149368356-c343a214-0d31-4d5f-a2d4-d0575b18047b.png">

```js
const e = createEngine(gameCanvas, 300, 300);

engine.add({
  update() { // we can also draw on the game canvas
    engine.ctx.fillStyle = "pink";
    engine.ctx.fillRect(0, 0, e.width, e.height);
  }
})

engine.start();
```

---

__Adding Tunes__

To add tunes, background music, beeps and boops to your game first make a tune asset in the asset editor. You can then play the asset as such:

```js
// To play a tune once
playTune(tune_asset_name);

// or play multiple toons
playTune(tune_0, tune_1, tune_2);


// To play a tune on repeat:
loopTune(tune_asset_name);

// or loop multiple toons
loopTune(tune_0, tune_1, tune_2);
```

To stop a tune on repeat:

```js
const tuneToStop = loopTune(tune_asset_name);
tuneToStop.end();
```
___

__All Object Properties__

Refer to the following example for all the available object properties:

```js
engine.add({
  tags: ["tag-name"], // assign tags to later reference object
  solid: true, // add solid property to make object bump into other solids
  x: 178, // x position
  y: 126, // y position
  vx: 1, // x velocity
  vy: 3, // y velocity
  sprite: ball,
  scale: 2,
  rotate: 90, // rotate by some degrees
  bounce: 1, // how much velocity is lost on collisions
  origin: [0, 0], // this moves the origin of the object
  collides(me, them) { // function run on collision
    if (them.hasTag("tag-name")) {} // check tag names to figure out what you've collided with
  },
  update: (me) => {
    if (engine.heldKey("ArrowDown")) me.y += 3; // add key inputs
    if (engine.pressedKey("ArrowUp")) me.y -= 3; // add key inputs

    if (me.x < 0) {
      engine.end(); // end the game
      engine.addText("Game Over", engine.width/2, engine.height/2, { color: "blue", size: 32 }) // add text
    }
  },
})
```

## Tiny Games

[Pong-ish](https://gamelab.hackclub.dev/?id=bd5087c16160988e4d2e27ca2c6157f9)

<img width="345" alt="Screen Shot 2022-01-13 at 10 50 41 AM" src="https://user-images.githubusercontent.com/27078897/149371012-faf3e45f-9d3a-47d4-831b-566d9171d2bd.gif">

---

[Crappy Birds](https://gamelab.hackclub.dev/?id=c66c509f01eb83f7bc67053818b75159)

<img width="345" alt="Screen Shot 2022-01-13 at 10 50 41 AM" src="https://user-images.githubusercontent.com/27078897/149380918-a1855ab3-cc2d-4a9a-adc0-d5316d6f17ba.gif">

---

[Brick Broken](https://gamelab.hackclub.dev/?id=8f18ab06c1a8f5267e6f4a6b3bec06f5)

<img width="345" alt="Screen Shot 2022-01-13 at 10 50 41 AM" src="https://user-images.githubusercontent.com/27078897/150606449-5b73d7fe-f2d3-432f-9cc5-346c20919ec8.gif">

## My game used to work but now it doesn't?

This could be because you made your game in an old version of Game Lab.

Game Lab is in active development. We want to make sure you can play the games you make even if they aren't compatible with the newest version of the editor. If you made a game and need to run it on an old version of Game Lab you can use this site: 

`https://gamelab-versions.hackclub.dev/[SEMANTIC_VERSION]/index.html`

For example the first release of Game Lab is available here: 

https://gamelab-versions.hackclub.dev/0.1.0/index.html


## Philosophy

As we said before people learn best when they make things that they care about which they can share with others. This learning philosophy is called [constructionism](https://en.wikipedia.org/wiki/Constructionism_(learning_theory)) and Game Lab is a type of microworld. It's an environment where you can discover programming by using it to express yourself. 

Game Lab could also be considered a minimalist [fantasy console](https://en.wikipedia.org/wiki/Fantasy_video_game_console#:~:text=A%20fantasy%20video%20game%20console,their%20fictional%20hardware%20will%20have.) sort of like [Pico-8](https://www.lexaloffle.com/pico-8.php).

## Development

Join `#gamelab-dev` on the [Hack Club Slack](https://hackclub.com/slack/) to join the development discussion

The Hack Club Game Lab requires a local HTTP server to run in development. Here's how to get it running on your own machine.

Clone repo:

    $ git clone https://github.com/hackclub/gamelab

Start a local HTTP server inside the repo:

    $ cd gamelab/
    $ python3 -m http.server 3000

And then go to http://localhost:3000 in your web browser, and it should work!

## License

The Hack Club Game Lab is open source and licensed under the [MIT License](./LICENSE). Fork, remix, and make it your own! Pull requests and other contributions greatly appreciated.<|MERGE_RESOLUTION|>--- conflicted
+++ resolved
@@ -13,14 +13,9 @@
 
 You should be able to get started in Game Lab with very little experience programming but you should still be able to have fun with it even if you're an expert. Enjoy and can't wait to see what you make!
 
-<<<<<<< HEAD
 ### ⮑ _**[Click here to launch Game Lab](https://gamelab.hackclub.dev/)**_ ⮐
 _(and scroll down for a brief tutorial to get started)_
 !
-=======
-### ⮑ _**[Click here to launch Game Lab](https://game-lab.hackclub.dev/)**_ ⮐
-_(and scroll down for a brief tutorial to get started!)_
->>>>>>> 44113fff
 
 ## Tutorial / How To Get Started Building Games
 
