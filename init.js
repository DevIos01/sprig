--- conflicted
+++ resolved
@@ -1,12 +1,8 @@
 import { events } from "./events.js";
 import { createPixelEditor } from "./pixel-editor/pixel-editor.js";
 import { dispatch } from "./dispatch.js";
-<<<<<<< HEAD
 import { createSequencer } from "./sequencer/sequencer.js";
-
-=======
 import { latestEngineVersion } from "./github.js";
->>>>>>> 0a0ab9c5
 
 const DEFAULT_CARTRIDGE = '3449c9e5e332f1dbb81505cd739fbf3f'
 
