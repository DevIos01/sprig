--- conflicted
+++ resolved
@@ -23,20 +23,11 @@
   const link = new URL(window.location.origin + window.location.pathname);
   link.searchParams.append("id", id);
 
-<<<<<<< HEAD
 	if (copyUrl)
 		notification({
 			message: `<div>Here's your sharing link: <button onclick="navigator.clipboard.writeText('${link.toString()}')">copy</button></div>`,
 			timeout: 5000
 		});
-=======
-  if (copyUrl) copy(link);
-  if (copyUrl)
-    dispatch("NOTIFICATION", {
-      message: "Sharing link copied to clipboard!",
-      timeout: 3000
-    });
->>>>>>> e7896ab9
 
   state.lastSaved.name = content.name;
   state.lastSaved.prog = content.prog;
