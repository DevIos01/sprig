--- conflicted
+++ resolved
@@ -130,7 +130,6 @@
         state.tool = toolName;
         r();
       }}
-<<<<<<< HEAD
       style="
         display: flex; 
         flex-direction: column;
@@ -138,10 +137,7 @@
         align-items: center;
         height: min-content;
       "
-=======
-      style="height: 40px;"
       title="${toolName}"
->>>>>>> e58c9faf
     >
       <img src=${`./assets/${toolName}.png`} alt=${toolName} width="25px" />
       ${toolName}
@@ -150,7 +146,6 @@
 
   const view = (state) => html`
     ${pixelStyles}
-<<<<<<< HEAD
     <div class="pixel-editor-container">
       <div class="canvas-container">
         <canvas class="drawing-canvas"></canvas>
@@ -180,11 +175,12 @@
             align-items: center;
             height: min-content;
           "
+          title="undo"
         >
           <img src="./assets/undo.png" alt="undo" width="25px" />
           undo
         </button>
-        <button @click=${() => {
+        <button title="export" @click=${() => {
           const canvas = target.querySelector('#offscreen-canvas');
           drawCanvasNoBg(canvas);
           const image = canvas.toDataURL();
@@ -223,57 +219,6 @@
           <img src="./assets/clear.png" width="25px" />
         </button>
       </div>
-=======
-    <div class="canvas-container">
-      <canvas class="drawing-canvas"></canvas>
-    </div>
-    <div class="toolbox">
-      ${["draw", "circle", "rectangle", "line", "bucket", "move"].map((name) =>
-        renderTool(name, state)
-      )}
-      <button
-        @click=${() => {
-          if (state.undoRedoStack.length === 0) return;
-          const grid = JSON.parse(state.undoRedoStack.pop());
-          state.gridColors.forEach((arr, i) => {
-            state.gridColors[i] = grid[i];
-          });
-        }}
-        style="height: 40px;"
-        title="undo"
-      >
-        <img src="./assets/undo.png" width="25px" />
-      </button>
-    </div>
-
-    <div class="colors">
-      <input
-        type="color"
-        @input=${(e) => {
-          state.color = hexToRGBA(e.target.value);
-          r();
-        }}
-        @click=${(e) => {
-          state.color = hexToRGBA(e.target.value);
-          r();
-        }}
-        class=${RGBA_to_hex(state.color) !== "#00000000" ? "selected-tool" : ""}
-        style=${`
-          height: 35px; 
-          width: 35px; 
-        `}
-      />
-      <button
-        class=${RGBA_to_hex(state.color) === "#00000000" ? "selected-tool" : ""}
-        @click=${() => {
-          state.color = hexToRGBA("#00000000");
-          r();
-        }}
-        style="height: 35px;"
-      >
-        <img src="./assets/clear.png" width="25px" />
-      </button>
->>>>>>> e58c9faf
     </div>
   `;
 
